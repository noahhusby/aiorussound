"""Asynchronous Python client for Russound RIO."""

from __future__ import annotations

import asyncio
import logging
from asyncio import Future, Task, AbstractEventLoop, Queue
from dataclasses import field, dataclass
from typing import Any, Coroutine, Optional

from aiorussound.connection import RussoundConnectionHandler
from aiorussound.const import (
    FLAGS_BY_VERSION,
    MAX_SOURCE,
    MINIMUM_API_SUPPORT,
    FeatureFlag,
<<<<<<< HEAD
    SYSTEM_KEY,
    MAX_SYSTEM_FAVORITES,
=======
    MAX_RNET_CONTROLLERS,
    RESPONSE_REGEX,
    KEEP_ALIVE_INTERVAL,
    TIMEOUT,
>>>>>>> d83c85a7
)
from aiorussound.exceptions import (
    CommandError,
    UnsupportedFeatureError,
    RussoundError,
)
from aiorussound.models import (
    RussoundMessage,
    CallbackType,
    Source,
    Zone,
    MessageType,
)
<<<<<<< HEAD
from aiorussound.models import RussoundMessage, ZoneProperties, SourceProperties, Favorite
from aiorussound.util import (
    controller_device_str,
    get_max_zones,
    get_max_zones_favorites,
=======
from aiorussound.util import (
    controller_device_str,
>>>>>>> d83c85a7
    is_feature_supported,
    is_fw_version_higher,
    source_device_str,
    zone_device_str,
    is_rnet_capable,
    get_max_zones,
    map_rio_to_dict,
)

_LOGGER = logging.getLogger(__package__)


class RussoundClient:
    """Manages the RIO connection to a Russound device."""

    def __init__(self, connection_handler: RussoundConnectionHandler) -> None:
        """Initialize the Russound object using the event loop, host and port
        provided.
        """
        self.connection_handler = connection_handler
        self._loop: AbstractEventLoop = asyncio.get_running_loop()
        self._subscriptions: dict[str, Any] = {}
        self.connect_result: Future | None = None
        self.connect_task: Task | None = None
        self._reconnect_task: Optional[Task] = None
        self._state_update_callbacks: list[Any] = []
        self.controllers: dict[int, Controller] = {}
        self.sources: dict[int, Source] = {}
        self.rio_version: str | None = None
        self.state = {}
        self._futures: Queue = Queue()
        self._attempt_reconnection = False
        self._do_state_update = False

    async def register_state_update_callbacks(self, callback: Any):
        """Register state update callback."""
        self._state_update_callbacks.append(callback)
        if self._do_state_update:
            await callback(self, CallbackType.STATE)

    def unregister_state_update_callbacks(self, callback: Any):
        """Unregister state update callback."""
        if callback in self._state_update_callbacks:
            self._state_update_callbacks.remove(callback)

    def clear_state_update_callbacks(self):
        """Clear state update callbacks."""
        self._state_update_callbacks.clear()

    async def do_state_update_callbacks(
        self, callback_type: CallbackType = CallbackType.STATE
    ):
        """Call state update callbacks."""
        if not self._state_update_callbacks:
            return
        callbacks = set()
        for callback in self._state_update_callbacks:
            callbacks.add(callback(self, callback_type))

        if callbacks:
            await asyncio.gather(*callbacks)

    async def request(self, cmd: str):
        _LOGGER.debug("Sending command '%s' to Russound client", cmd)
        future: Future = Future()
        await self._futures.put(future)
        try:
            await self.connection_handler.send(cmd)
        except Exception as ex:
            _ = await self._futures.get()
            future.set_exception(ex)
        return await future

    async def connect(self) -> None:
        """Connect to the controller and start processing responses."""
        if not self.is_connected():
            self.connect_result = self._loop.create_future()
            self._reconnect_task = asyncio.create_task(
                self._reconnect_handler(self.connect_result)
            )
<<<<<<< HEAD
        elif msg.variable:
            self._store_cached_variable(SYSTEM_KEY, msg.variable, msg.value)
=======
        return await self.connect_result
>>>>>>> d83c85a7

    async def disconnect(self) -> None:
        """Disconnect from the Russound controller."""
        if self.is_connected():
            self._attempt_reconnection = False
            self.connect_task.cancel()
            try:
                await self.connect_task
            except asyncio.CancelledError:
                pass

    def is_connected(self) -> bool:
        """Return True if device is connected."""
        return self.connect_task is not None and not self.connect_task.done()

    async def _reconnect_handler(self, res):
        reconnect_delay = 0.5
        while True:
            try:
                self.connect_task = asyncio.create_task(self._connect_handler(res))
                await self.connect_task
            except Exception as ex:
                _LOGGER.error(ex)
                pass
            await self.do_state_update_callbacks(CallbackType.CONNECTION)
            if not self._attempt_reconnection:
                _LOGGER.debug(
                    "Failed to connect to device on initial pass, skipping reconnect."
                )
                break
            reconnect_delay = min(reconnect_delay * 2, 30)
            _LOGGER.debug(
                f"Attempting reconnection to Russound device in {reconnect_delay} seconds..."
            )
            await asyncio.sleep(reconnect_delay)

    async def _connect_handler(self, res):
        handler_tasks = set()
        try:
            self._do_state_update = False
            await self.connection_handler.connect()
            handler_tasks.add(
                asyncio.create_task(self.consumer_handler(self.connection_handler))
            )
            self.rio_version = await self.request("VERSION")
            if not is_fw_version_higher(self.rio_version, MINIMUM_API_SUPPORT):
                raise UnsupportedFeatureError(
                    f"Russound RIO API v{self.rio_version} is not supported. The minimum "
                    f"supported version is v{MINIMUM_API_SUPPORT}"
                )
            _LOGGER.info("Connected (Russound RIO v%s})", self.rio_version)
            # Fetch parent controller
            parent_controller = await self._load_controller(1)
            if not parent_controller:
                raise RussoundError("No primary controller found.")

            self.controllers[1] = parent_controller

            # Only search for daisy-chained controllers if the parent supports RNET
            if is_rnet_capable(parent_controller.controller_type):
                for controller_id in range(2, MAX_RNET_CONTROLLERS + 1):
                    controller = await self._load_controller(controller_id)
                    if controller:
                        self.controllers[controller_id] = controller

            subscribe_state_updates = {
                self.subscribe(self._async_handle_system, "System")
            }

            # Load source structure
            for source_id in range(1, MAX_SOURCE):
                try:
                    device_str = source_device_str(source_id)
                    name = await self.get_variable(device_str, "name")
                    if name:
                        subscribe_state_updates.add(
                            self.subscribe(self._async_handle_source, device_str)
                        )
                except CommandError:
                    break

            for controller_id, controller in self.controllers.items():
                for zone_id in range(1, get_max_zones(controller.controller_type) + 1):
                    try:
                        device_str = zone_device_str(controller_id, zone_id)
                        name = await self.get_variable(device_str, "name")
                        if name:
                            subscribe_state_updates.add(
                                self.subscribe(self._async_handle_zone, device_str)
                            )
                    except CommandError:
                        break

            subscribe_tasks = set()
            for state_update in subscribe_state_updates:
                subscribe_tasks.add(asyncio.create_task(state_update))
            await asyncio.wait(subscribe_tasks)

            self._do_state_update = True
            await self.do_state_update_callbacks(CallbackType.CONNECTION)

            # Delay to ensure async TTL
            await asyncio.sleep(0.2)
            self._attempt_reconnection = True
            if not res.done():
                res.set_result(True)
            handler_tasks.add(asyncio.create_task(self._keep_alive()))
            await asyncio.wait(handler_tasks, return_when=asyncio.FIRST_COMPLETED)
        except Exception as ex:
            if not res.done():
                res.set_exception(ex)
            _LOGGER.error(ex, exc_info=True)
        finally:
            for task in handler_tasks:
                if not task.done():
                    task.cancel()

            while not self._futures.empty():
                future = await self._futures.get()
                future.cancel()

            self._do_state_update = False

            closeout = set()
            closeout.update(handler_tasks)

            if closeout:
                closeout_task = asyncio.create_task(asyncio.wait(closeout))
                while not closeout_task.done():
                    try:
                        await asyncio.shield(closeout_task)
                    except asyncio.CancelledError:
                        pass

    @staticmethod
    def process_response(res: bytes) -> Optional[RussoundMessage]:
        """Process an incoming string of bytes into a RussoundMessage"""
        try:
            # Attempt to decode in Latin and re-encode in UTF-8 to support international characters
            str_res = (
                res.decode(encoding="iso-8859-1")
                .encode(encoding="utf-8")
                .decode(encoding="utf-8")
                .strip()
            )
        except UnicodeDecodeError as e:
            _LOGGER.warning("Failed to decode Russound response %s", res, e)
            return None
        if not str_res:
            return None
        if len(str_res) == 1 and str_res[0] == "S":
            return RussoundMessage(MessageType.STATE, None, None, None)
        tag, payload = str_res[0], str_res[2:]
        if tag == "E":
            _LOGGER.debug("Device responded with error: %s", payload)
            return RussoundMessage(tag, None, None, payload)
        m = RESPONSE_REGEX.match(payload.strip())
        if not m:
            return RussoundMessage(tag, None, None, None)
        return RussoundMessage(tag, m.group(1) or None, m.group(2), m.group(3))

    async def consumer_handler(self, handler: RussoundConnectionHandler):
        """Callback consumer handler."""
        try:
            async for raw_msg in handler.reader:
                msg = self.process_response(raw_msg)
                if msg:
                    _LOGGER.debug(f"recv ({msg})")
                    if msg.type == "S" and not self._futures.empty():
                        future: Future = await self._futures.get()
                        if not future.done():
                            future.set_result(msg.value)
                    elif msg.type == "E" and not self._futures.empty():
                        future: Future = await self._futures.get()
                        if not future.done():
                            future.set_exception(CommandError)
                    if msg.branch and msg.leaf and msg.type == "N":
                        map_rio_to_dict(self.state, msg.branch, msg.leaf, msg.value)
                        subscription = self._subscriptions.get(msg.branch)
                        if subscription:
                            await subscription()
        except (asyncio.CancelledError, OSError):
            pass

    async def _keep_alive(self) -> None:
        while True:
            await asyncio.sleep(KEEP_ALIVE_INTERVAL)
            _LOGGER.debug("Sending keep alive to device")
            try:
                async with asyncio.timeout(TIMEOUT):
                    await self.request("VERSION")
            except asyncio.TimeoutError:
                _LOGGER.warning("Keep alive request to the Russound device timed out")
                break
        _LOGGER.debug("Ending keep alive task to attempt reconnection")

    async def subscribe(self, callback: Any, branch: str) -> None:
        self._subscriptions[branch] = callback
        try:
            await self.request(f"WATCH {branch} ON")
        except (asyncio.CancelledError, asyncio.TimeoutError, CommandError):
            del self._subscriptions[branch]
            raise

    async def _async_handle_system(self) -> None:
        """Handle async info update."""
        if self._do_state_update:
            await self.do_state_update_callbacks()

    async def _async_handle_source(self) -> None:
        """Handle async info update."""
        for source_id, source_data in self.state["S"].items():
            source = Source.from_dict(source_data)
            source.client = self
            self.sources[source_id] = source
        if self._do_state_update:
            await self.do_state_update_callbacks()

    async def _async_handle_zone(self) -> None:
        """Handle async info update."""
        for controller_id, controller_data in self.state["C"].items():
            for zone_id, zone_data in controller_data["Z"].items():
                zone = ZoneControlSurface.from_dict(zone_data)
                zone.client = self
                zone.device_str = zone_device_str(controller_id, zone_id)
                self.controllers[controller_id].zones[zone_id] = zone
        if self._do_state_update:
            await self.do_state_update_callbacks()

    async def set_variable(
        self, device_str: str, key: str, value: str
    ) -> Coroutine[Any, Any, str]:
        """Set a zone variable to a new value."""
        return self.request(f'SET {device_str}.{key}="{value}"')

    async def get_variable(self, device_str: str, key: str) -> str:
        """Retrieve the current value of a zone variable.  If the variable is
        not found in the local cache then the value is requested from the
        controller.
        """
        return await self.request(f"GET {device_str}.{key}")

    async def _load_controller(self, controller_id: int) -> Optional[Controller]:
        device_str = controller_device_str(controller_id)
        try:
            controller_type = await self.get_variable(device_str, "type")
            if not controller_type:
                return None
            mac_address = None
            try:
                mac_address = await self.get_variable(device_str, "macAddress")
            except CommandError:
                pass
            firmware_version = None
            if is_feature_supported(
                self.rio_version, FeatureFlag.PROPERTY_FIRMWARE_VERSION
            ):
                firmware_version = await self.get_variable(
                    device_str, "firmwareVersion"
                )
            controller = Controller(
                controller_id,
                controller_type,
                self,
                controller_device_str(controller_id),
                mac_address,
                firmware_version,
                {},
            )
            return controller
        except CommandError:
            return None

    @property
    def supported_features(self) -> list[FeatureFlag]:
        """Gets a list of features supported by the controller."""
        flags: list[FeatureFlag] = []
        for key, value in FLAGS_BY_VERSION.items():
            if is_fw_version_higher(self.rio_version, key):
                for flag in value:
                    flags.append(flag)
        return flags

<<<<<<< HEAD
    async def watch(self, device_str: str) -> str:
        """Watch a device."""
        self._watched_devices[device_str] = True
        return await self.connection_handler.send(f"WATCH {device_str} ON")

    async def unwatch(self, device_str: str) -> str:
        """Unwatch a device."""
        del self._watched_devices[device_str]
        return await self.connection_handler.send(f"WATCH {device_str} OFF")

    async def _watch_cached_devices(self) -> None:
        _LOGGER.debug("Watching cached devices")
        for device in self._watched_devices.keys():
            await self.watch(device)

    async def init_sources(self) -> None:
        """Return a list of (zone_id, zone) tuples."""
        self.sources = {}
        for source_id in range(1, MAX_SOURCE):
            try:
                device_str = source_device_str(source_id)
                name = await self.get_variable(device_str, "name")
                if name:
                    source = Source(self, source_id, name)
                    await source.fetch_configuration()
                    self.sources[source_id] = source
            except CommandError:
                break

    async def enumerate_system_favorites(self) -> list[Favorite]:
        """Return a list of Favorite for this system."""
        favorites = []

        for favorite_id in range(1, MAX_SYSTEM_FAVORITES):
            try:
                valid = await self._get_system_favorite_variable(favorite_id, "valid")
                if valid == "TRUE":
                    try:
                        name = await self._get_system_favorite_variable(
                            favorite_id, "name"
                        )
                        providerMode = await self._get_system_favorite_variable(
                            favorite_id, "providerMode"
                        )
                        albumCoverURL = await self._get_system_favorite_variable(
                            favorite_id, "albumCoverURL"
                        )
                        source_id = await self._get_system_favorite_variable(
                            favorite_id, "source"
                        )

                        favorites.append(
                            Favorite(
                                favorite_id,
                                True,
                                name,
                                providerMode,
                                albumCoverURL,
                                source_id,
                            )
                        )
                    except CommandError:
                        break
            except CommandError:
                continue
        return favorites

    async def _get_system_favorite_variable(self, favorite_id, variable) -> str:
        """Return a system favorite variable."""
        try:
            return await self.get_variable(
                SYSTEM_KEY, f"favorite[{favorite_id}].{variable}"
            )
        except UncachedVariableError:
            return "False"


class Controller:
    """Uniquely identifies a controller."""

    def __init__(
            self,
            instance: RussoundClient,
            parent_controller: Controller,
            controller_id: int,
            mac_address: str,
            controller_type: str,
            firmware_version: str,
    ) -> None:
        """Initialize the controller."""
        self.instance = instance
        self.parent_controller = parent_controller
        self.controller_id = controller_id
        self.mac_address = mac_address
        self.controller_type = controller_type
        self.firmware_version = firmware_version
        self.zones: dict[int, Zone] = {}
        self.max_zones = get_max_zones(controller_type)

    async def fetch_configuration(self) -> None:
        """Fetches source and zone configuration from controller."""
        await self._init_zones()

    def __str__(self) -> str:
        """Returns a string representation of the controller."""
        return f"{self.controller_id}"

    def __eq__(self, other: object) -> bool:
        """Equality check."""
        return (
                hasattr(other, "controller_id")
                and other.controller_id == self.controller_id
        )

    def __hash__(self) -> int:
        """Hashes the controller id."""
        return hash(str(self))

    async def _init_zones(self) -> None:
        """Return a list of (zone_id, zone) tuples."""
        self.zones = {}
        for zone_id in range(1, self.max_zones + 1):
            try:
                device_str = zone_device_str(self.controller_id, zone_id)
                name = await self.instance.get_variable(device_str, "name")
                if name:
                    zone = Zone(self.instance, self, zone_id, name)
                    await zone.fetch_configuration()
                    self.zones[zone_id] = zone

            except CommandError:
                break

    def add_callback(self, callback) -> None:
        """Add a callback function to be called when a zone is changed."""
        self.instance.add_callback(controller_device_str(self.controller_id), callback)

    def remove_callback(self, callback) -> None:
        """Remove a callback function to be called when a zone is changed."""
        self.instance.remove_callback(callback)


class Zone:
    """Uniquely identifies a zone

    Russound controllers can be linked together to expand the total zone count.
    Zones are identified by their zone index (1-N) within the controller they
    belong to and the controller index (1-N) within the entire system.
    """

    def __init__(
            self, instance: RussoundClient, controller: Controller, zone_id: int, name: str
    ) -> None:
        """Initialize a zone object."""
        self.instance = instance
        self.controller = controller
        self.zone_id = int(zone_id)
        self.name = name

    async def fetch_configuration(self) -> None:
        """Fetches zone configuration from controller."""
        for prop in ZONE_PROPERTIES:
            try:
                await self.instance.get_variable(self.device_str(), prop)
            except CommandError:
                continue

    def __str__(self) -> str:
        """Return a string representation of the zone."""
        return f"{self.controller.mac_address} > Z{self.zone_id}"

    def __eq__(self, other: object) -> bool:
        """Equality check."""
        return (
                hasattr(other, "zone_id")
                and hasattr(other, "controller")
                and other.zone_id == self.zone_id
                and other.controller == self.controller
        )

    def __hash__(self) -> int:
        """Hashes the zone id."""
        return hash(str(self))

    def device_str(self) -> str:
        """Generate a string that can be used to reference this zone in a RIO
        command
        """
        return zone_device_str(self.controller.controller_id, self.zone_id)

    async def watch(self) -> str:
        """Add a zone to the watchlist.
        Zones on the watchlist will push all
        state changes (and those of the source they are currently connected to)
        back to the client.
        """
        return await self.instance.watch(self.device_str())
=======
>>>>>>> d83c85a7

class AbstractControlSurface:
    def __init__(self):
        self.client: Optional[RussoundClient] = None
        self.device_str: Optional[str] = None


class ZoneControlSurface(Zone, AbstractControlSurface):
    async def send_event(self, event_name, *args) -> str:
        """Send an event to a zone."""
        args = " ".join(str(x) for x in args)
        cmd = f"EVENT {self.device_str}!{event_name} {args}"
        return await self.client.request(cmd)

    def fetch_current_source(self) -> Source:
        """Return the current source as a source object."""
        current_source = int(self.current_source)
        return self.client.sources[current_source]

    async def mute(self) -> str:
        """Mute the zone."""
        return await self.send_event("ZoneMuteOn")

    async def unmute(self) -> str:
        """Unmute the zone."""
        return await self.send_event("ZoneMuteOff")

    async def set_volume(self, volume: str) -> str:
        """Set the volume."""
        return await self.send_event("KeyPress", "Volume", volume)

    async def volume_up(self) -> str:
        """Volume up the zone."""
        return await self.send_event("KeyPress", "VolumeUp")

    async def volume_down(self) -> str:
        """Volume down the zone."""
        return await self.send_event("KeyPress", "VolumeDown")

    async def previous(self) -> str:
        """Go to the previous song."""
        return await self.send_event("KeyPress", "Previous")

    async def next(self) -> str:
        """Go to the next song."""
        return await self.send_event("KeyPress", "Next")

    async def stop(self) -> str:
        """Stop the current song."""
        return await self.send_event("KeyPress", "Stop")

    async def pause(self) -> str:
        """Pause the current song."""
        return await self.send_event("KeyPress", "Pause")

    async def play(self) -> str:
        """Play the queued song."""
        return await self.send_event("KeyPress", "Play")

    async def zone_on(self) -> str:
        """Turn on the zone."""
        return await self.send_event("ZoneOn")

    async def zone_off(self) -> str:
        """Turn off the zone."""
        return await self.send_event("ZoneOff")

    async def select_source(self, source: int) -> str:
        """Select a source."""
        return await self.send_event("SelectSource", source)

    async def enumerate_favorites(self) -> list[Favorite]:
        """Return a list of Favorite for this zone."""
        favorites = []
        if self.controller.max_zone_favorites > 0:
            for favorite_id in range(1, self.controller.max_zone_favorites):
                try:
                    valid = await self.instance.get_variable(
                        self.device_str(), f"favorite[{favorite_id}].valid"
                    )
                    if valid == "TRUE":
                        try:
                            name = await self.instance.get_variable(
                                self.device_str(), f"favorite[{favorite_id}].name"
                            )
                            providerMode = await self.instance.get_variable(
                                self.device_str(),
                                f"favorite[{favorite_id}].providerMode",
                            )
                            albumCoverURL = await self.instance.get_variable(
                                self.device_str(),
                                f"favorite[{favorite_id}].albumCoverURL",
                            )
                            source_id = await self.instance.get_variable(
                                self.device_str(), f"favorite[{favorite_id}].source"
                            )

                            favorites.append(
                                Favorite(
                                    favorite_id,
                                    False,
                                    name,
                                    providerMode,
                                    albumCoverURL,
                                    source_id,
                                )
                            )
                        except CommandError:
                            break
                except CommandError:
                    continue
        return favorites

@dataclass
class Controller:
    """Data class representing a Russound controller."""

    controller_id: int
    controller_type: str
    client: RussoundClient
    device_str: str
    mac_address: Optional[str]
    firmware_version: Optional[str]
    zones: dict[int, ZoneControlSurface] = field(default_factory=dict)<|MERGE_RESOLUTION|>--- conflicted
+++ resolved
@@ -14,15 +14,12 @@
     MAX_SOURCE,
     MINIMUM_API_SUPPORT,
     FeatureFlag,
-<<<<<<< HEAD
     SYSTEM_KEY,
     MAX_SYSTEM_FAVORITES,
-=======
     MAX_RNET_CONTROLLERS,
     RESPONSE_REGEX,
     KEEP_ALIVE_INTERVAL,
     TIMEOUT,
->>>>>>> d83c85a7
 )
 from aiorussound.exceptions import (
     CommandError,
@@ -35,17 +32,12 @@
     Source,
     Zone,
     MessageType,
-)
-<<<<<<< HEAD
-from aiorussound.models import RussoundMessage, ZoneProperties, SourceProperties, Favorite
+    Favorite,
+
 from aiorussound.util import (
     controller_device_str,
     get_max_zones,
     get_max_zones_favorites,
-=======
-from aiorussound.util import (
-    controller_device_str,
->>>>>>> d83c85a7
     is_feature_supported,
     is_fw_version_higher,
     source_device_str,
@@ -126,12 +118,7 @@
             self._reconnect_task = asyncio.create_task(
                 self._reconnect_handler(self.connect_result)
             )
-<<<<<<< HEAD
-        elif msg.variable:
-            self._store_cached_variable(SYSTEM_KEY, msg.variable, msg.value)
-=======
         return await self.connect_result
->>>>>>> d83c85a7
 
     async def disconnect(self) -> None:
         """Disconnect from the Russound controller."""
@@ -415,35 +402,6 @@
                     flags.append(flag)
         return flags
 
-<<<<<<< HEAD
-    async def watch(self, device_str: str) -> str:
-        """Watch a device."""
-        self._watched_devices[device_str] = True
-        return await self.connection_handler.send(f"WATCH {device_str} ON")
-
-    async def unwatch(self, device_str: str) -> str:
-        """Unwatch a device."""
-        del self._watched_devices[device_str]
-        return await self.connection_handler.send(f"WATCH {device_str} OFF")
-
-    async def _watch_cached_devices(self) -> None:
-        _LOGGER.debug("Watching cached devices")
-        for device in self._watched_devices.keys():
-            await self.watch(device)
-
-    async def init_sources(self) -> None:
-        """Return a list of (zone_id, zone) tuples."""
-        self.sources = {}
-        for source_id in range(1, MAX_SOURCE):
-            try:
-                device_str = source_device_str(source_id)
-                name = await self.get_variable(device_str, "name")
-                if name:
-                    source = Source(self, source_id, name)
-                    await source.fetch_configuration()
-                    self.sources[source_id] = source
-            except CommandError:
-                break
 
     async def enumerate_system_favorites(self) -> list[Favorite]:
         """Return a list of Favorite for this system."""
@@ -493,133 +451,11 @@
             return "False"
 
 
-class Controller:
-    """Uniquely identifies a controller."""
-
-    def __init__(
-            self,
-            instance: RussoundClient,
-            parent_controller: Controller,
-            controller_id: int,
-            mac_address: str,
-            controller_type: str,
-            firmware_version: str,
-    ) -> None:
-        """Initialize the controller."""
-        self.instance = instance
-        self.parent_controller = parent_controller
-        self.controller_id = controller_id
-        self.mac_address = mac_address
-        self.controller_type = controller_type
-        self.firmware_version = firmware_version
-        self.zones: dict[int, Zone] = {}
-        self.max_zones = get_max_zones(controller_type)
-
-    async def fetch_configuration(self) -> None:
-        """Fetches source and zone configuration from controller."""
-        await self._init_zones()
-
-    def __str__(self) -> str:
-        """Returns a string representation of the controller."""
-        return f"{self.controller_id}"
-
-    def __eq__(self, other: object) -> bool:
-        """Equality check."""
-        return (
-                hasattr(other, "controller_id")
-                and other.controller_id == self.controller_id
-        )
-
-    def __hash__(self) -> int:
-        """Hashes the controller id."""
-        return hash(str(self))
-
-    async def _init_zones(self) -> None:
-        """Return a list of (zone_id, zone) tuples."""
-        self.zones = {}
-        for zone_id in range(1, self.max_zones + 1):
-            try:
-                device_str = zone_device_str(self.controller_id, zone_id)
-                name = await self.instance.get_variable(device_str, "name")
-                if name:
-                    zone = Zone(self.instance, self, zone_id, name)
-                    await zone.fetch_configuration()
-                    self.zones[zone_id] = zone
-
-            except CommandError:
-                break
-
-    def add_callback(self, callback) -> None:
-        """Add a callback function to be called when a zone is changed."""
-        self.instance.add_callback(controller_device_str(self.controller_id), callback)
-
-    def remove_callback(self, callback) -> None:
-        """Remove a callback function to be called when a zone is changed."""
-        self.instance.remove_callback(callback)
-
-
-class Zone:
-    """Uniquely identifies a zone
-
-    Russound controllers can be linked together to expand the total zone count.
-    Zones are identified by their zone index (1-N) within the controller they
-    belong to and the controller index (1-N) within the entire system.
-    """
-
-    def __init__(
-            self, instance: RussoundClient, controller: Controller, zone_id: int, name: str
-    ) -> None:
-        """Initialize a zone object."""
-        self.instance = instance
-        self.controller = controller
-        self.zone_id = int(zone_id)
-        self.name = name
-
-    async def fetch_configuration(self) -> None:
-        """Fetches zone configuration from controller."""
-        for prop in ZONE_PROPERTIES:
-            try:
-                await self.instance.get_variable(self.device_str(), prop)
-            except CommandError:
-                continue
-
-    def __str__(self) -> str:
-        """Return a string representation of the zone."""
-        return f"{self.controller.mac_address} > Z{self.zone_id}"
-
-    def __eq__(self, other: object) -> bool:
-        """Equality check."""
-        return (
-                hasattr(other, "zone_id")
-                and hasattr(other, "controller")
-                and other.zone_id == self.zone_id
-                and other.controller == self.controller
-        )
-
-    def __hash__(self) -> int:
-        """Hashes the zone id."""
-        return hash(str(self))
-
-    def device_str(self) -> str:
-        """Generate a string that can be used to reference this zone in a RIO
-        command
-        """
-        return zone_device_str(self.controller.controller_id, self.zone_id)
-
-    async def watch(self) -> str:
-        """Add a zone to the watchlist.
-        Zones on the watchlist will push all
-        state changes (and those of the source they are currently connected to)
-        back to the client.
-        """
-        return await self.instance.watch(self.device_str())
-=======
->>>>>>> d83c85a7
-
 class AbstractControlSurface:
     def __init__(self):
         self.client: Optional[RussoundClient] = None
         self.device_str: Optional[str] = None
+
 
 
 class ZoneControlSurface(Zone, AbstractControlSurface):
